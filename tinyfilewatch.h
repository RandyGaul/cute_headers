--- conflicted
+++ resolved
@@ -2262,41 +2262,6 @@
 		}
 
 		tfDirClose(&dir);
-<<<<<<< HEAD
-
-		// look for removed entries
-		int entry_count = hashtable_count(&watch->entries);
-		filewatch_entry_internal_t* entries = (filewatch_entry_internal_t*)hashtable_items(&watch->entries);
-
-		for (int j = 0; j < entry_count; ++j)
-		{
-			filewatch_entry_internal_t* entry = entries + j;
-
-			int was_removed = !tfFileExists(TINYFILEWATCH_CSTR(filewatch, entry->path.actual_id));
-			if (was_removed)
-			{
-				// remove entry from table
-				hashtable_remove(&watch->entries, entry->name_id);
-				--entry_count;
-				--j;
-
-				// directory removed
-				if (entry->is_dir)
-				{
-					filewatch_add_notification_internal(filewatch, watch, entry->path, FILEWATCH_DIR_REMOVED);
-					remount_needed = 1;
-				}
-
-				// file removed
-				else
-				{
-					filewatch_add_notification_internal(filewatch, watch, entry->path, FILEWATCH_FILE_REMOVED);
-					remount_needed = 1;
-				}
-			}
-		}
-=======
->>>>>>> d0a5c9a6
 	}
 
 	if (remount_needed)
