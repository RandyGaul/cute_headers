--- conflicted
+++ resolved
@@ -373,12 +373,8 @@
 //    #include <cute_tiled.h>
 struct cute_tiled_tileset_t
 {
-<<<<<<< HEAD
-	uint32_t backgroundcolor;            // Hex-formatted color (#AARRGGBB) (optional).
-=======
 	int backgroundcolor;                 // Hex-formatted color (#RRGGBB or #AARRGGBB) (optional).
 	cute_tiled_string_t class_;          // The class of the tileset (since 1.9, optional).
->>>>>>> 3a897697
 	int columns;                         // The number of tile columns in the tileset.
 	int firstgid;                        // GID corresponding to the first tile in the set.
 	/* grid */                           // Not currently supported.
@@ -409,12 +405,8 @@
 
 struct cute_tiled_map_t
 {
-<<<<<<< HEAD
-	uint32_t backgroundcolor;            // Hex-formatted color (#AARRGGBB) (optional).
-=======
 	int backgroundcolor;                 // Hex-formatted color (#RRGGBB or #AARRGGBB) (optional).
 	cute_tiled_string_t class_;          // The class of the map (since 1.9, optional).
->>>>>>> 3a897697
 	int height;                          // Number of tile rows.
 	/* hexsidelength */                  // Not currently supported.
 	int infinite;                        // Whether the map has infinite dimensions.
