--- conflicted
+++ resolved
@@ -2176,13 +2176,10 @@
 			cute_tiled_expect(m, '}');
 		}	break;
 
-<<<<<<< HEAD
 		case 14766449174202642533U: // terrains: used by tiled editor only
 			cute_tiled_skip_array(m);
 			break;
 
-=======
->>>>>>> f5623db6
 		case 6029584663444593209U: // wangsets: used by tiled editor only
 			cute_tiled_skip_array(m);
 			break;
