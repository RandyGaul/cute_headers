--- conflicted
+++ resolved
@@ -1,9 +1,5 @@
 /*
-<<<<<<< HEAD
 	tinysound.h - v1.04
-=======
-	tinysound.h - v1.03
->>>>>>> f1b89315
 
 	Summary:
 	tinysound is a C API for loading, playing, looping, panning and fading mono
@@ -123,10 +119,6 @@
 	Here is the Low-Level API:
 		tsPlayingSound tsMakePlayingSound( tsLoadedSound* loaded );
 		void tsInsertSound( tsContext* ctx, tsPlayingSound* sound );
-<<<<<<< HEAD
-		tsMix( ctx );
-=======
->>>>>>> f1b89315
 
 	Here is the High-Level API:
 		tsPlayingSound* tsPlaySound( tsContext* ctx, tsPlaySoundDef def );
@@ -176,7 +168,6 @@
 	know all about CoreAudio for OSX/iOS, or how to do audio on Linux. tinysound is port-ready,
 	so by all means, please contribute to the project and submit a pull request! See this link
 	for some details on how to port: https://github.com/RandyGaul/tinysound/issues/5
-<<<<<<< HEAD
 
 	Q : I would like to use my own memory management, how can I achieve this?
 	A : This header makes a couple uses of malloc/free, and malloc16/free16. Simply find these bits
@@ -184,8 +175,6 @@
 	or call your own functions directly -- it's up to you. Generally these functions allocate fairly
 	large chunks of memory, and not very often (if at all), with one exception: tsSetPitch is a very
 	expensive routine and requires frequent dynamic memory management.
-=======
->>>>>>> f1b89315
 */
 
 #if !defined( TINYSOUND_H )
