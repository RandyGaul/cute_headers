# cute_headers

Various single-file cross-platform C/C++ headers implementing self-contained libraries.

| library | description | latest version| language(s)
|---------|-------------|---------------|-------------
**[cute_c2](cute_c2.h)** | 2D collision detection routines on primitives, boolean results and/or manifold generation, shape cast/sweep test, raycasts | 1.10 | C/C++
**[cute_net](cute_net.h)** | Networking library for games requiring an optional reliability layer over UDP with a baked in security scheme | 1.03 | C/C++
**[cute_tiled](cute_tiled.h)** | Very efficient loader for Tiled maps exported to JSON format | 1.07 | C/C++
<<<<<<< HEAD
**[cute_aseprite](cute_aseprite.h)** | Parses .ase/.aseprite files into a compact and convenient struct collection | 1.03 | C/C++
**[cute_sound](cute_sound.h)** | Load/play/loop (with plugin)/pan WAV + OGG (stb_vorbis wrapper for OGG) in mono/stereo, high performance custom mixer, music + crossfade support | 2.07 | C/C++
=======
**[cute_aseprite](cute_aseprite.h)** | Parses .ase/.aseprite files into a compact and convenient struct collection | 1.04 | C/C++
**[cute_sound](cute_sound.h)** | Load/play/loop (with plugin)/pan WAV + OGG (stb_vorbis wrapper for OGG) in mono/stereo, high performance custom mixer, music + crossfade support | 2.06 | C/C++
>>>>>>> d0e1f507
**[cute_math](cute_math.h)** | Professional level 3D vector math via SSE intrinsics | 1.02 | C++
**[cute_png](cute_png.h)** | load/save PNG, texture atlas compiler, DEFLATE compliant decompressor | 1.05 | C/C++
**[cute_spritebatch](cute_spritebatch.h)** | Run-time 2d sprite batcher. Builds atlases on-the-fly in-memory. Useful to implement a sprite batcher for any purpose (like 2D games) for high-performance rendering, without the need to precompile texture atlases on-disk. | 1.04 | C/C++
**[cute_sync](cute_sync.h)** | Collection of practical synchronization primitives, including read/write lock and threadpool/task system | 1.01 | C/C++
**[cute_tls](cute_tls.h)** | Create a TLS connection to a website over TCP, useful for HTTPS requests. | 1.01 | C/C++/Obj-C

How to Use
----------

Generally these headers do not have dependencies and are intended to be included directly into your source (check each header for specific documentation at the top of the file). Each header has a LIBNAME_IMPLEMENTATION symbol; add this to a single translation unit in your code and include the header right after in order to define library symbols. Just include the header as normal otherwise.

Examples and Tests
------------------

Some headers also have example code or demos. In this repo just look for the corresponding examples or tests folders. The example folders are particularly useful for figuring out how to use a particular header.

Contact
-------

Here's a link to the discord chat for cute_headers. Feel free to pop in and ask questions, make suggestions, or have a discussion. If anyone has used cute_headers it would be great to hear your experience! https://discord.gg/2DFHRmX

Another easy way to get a hold of me is on twitter [@randypgaul](https://twitter.com/RandyPGaul).

FAQ
---

> - *What's the point of making a single file? Why is there implementation and static functions in the headers?*

Including these headers is like including a normal header. However, to define the implementation each header looks something like this:

```c
// Do this ONCE in a .c/.cpp file
#define LIBNAME_IMPLEMENTATION
#include "libname.h"

// Everywhere else, just include like a typical header
#include "libname.h"
```

This will turn the file into a header + c file combo, one time. The point of this is: A) handling the header or sending it to people is easy, no zip files or anything just copy and paste a single file; B) build scripts are a pain in the ass, and these single-file libs can be integrated into any project without modifying a single build script.

> - *Doesn't writing all the code in a header ruin compile times?*

The stigma that header implementations slow compile time come from inline'd code and template spam. In either case every single [translation unit](https://en.wikipedia.org/wiki/Translation_unit_(programming)) must churn through the header and place inline versions of functions, or for templates generate various type-specific functions. It gets worse once the linker kicks in and needs to coalesce translation units together, deleting duplicated symbols. Often linkers are single-threaded tasks and can really bottleneck build times.

A well constructed single-file header will not use any templates and make use of inline sparingly. Additionally well constructed single-file headers use a #define to place implementation (the function definitions and symbols) into a **single** translation unit. In this way a well crafted single-file header is pretty much the best thing a C compiler can come across, as far as build times go. Especially when the header can optionally #define out unneeded features.

> - *Aren't these header only libraries just a new fad?*

I personally don't really know if it's a fad or not, but these files aren't really just headers. They are headers with the .C file part (the implementation) attached to the end. It's two different files stuck together with the C preprocessor, but the implementation part never shows up unless the user does #define LIB_IMPLEMENTATION. This define step is the only integration step required to use these headers.

Unfortunately writing a good header library is pretty hard, so just any random header lib out there in the wild is probably not a good one. The [STB](https://www.google.com/url?sa=t&rct=j&q=&esrc=s&source=web&cd=1&cad=rja&uact=8&ved=0ahUKEwihsabx0qHSAhVX0WMKHVnyAZ0QFggaMAA&url=https%3A%2F%2Fgithub.com%2Fnothings%2Fstb&usg=AFQjCNHkcM-rQ-cn3VbNhQZ3lnwpnSrCWQ&sig2=bg0yIt7IhNkQy6_nMcuYZw&bvm=bv.147448319,d.cGc) and [RJM](https://github.com/rmitton/rjm) are pretty good header libs, and are a good reference to get an idea at what a good header lib looks like. [Mattias Gustavsson](https://github.com/mattiasgustavsson/libs) has my favorite collection of headers.

> - *What is the license?*

Each lib contains license info at the end of the file. There is a choice between public domain, and zlib.

> - *I was looking for a header I've seen before, but it's missing. Where did it go?*

Some of the unpopular or not so useful headers became deprecated, and [live here now](https://github.com/RandyGaul/cute_headers_deprecated).

> - *Do you have any higher level libraries? These seem a bit too low-level.

The cute headers are indeed rather low-level. They solve specific problems. If you're looking for a higher level game creation framework I suggestion trying out [Cute Framework](https://github.com/RandyGaul/cute_framework), a 2D game creation framework built largely on-top of the various low-level cute headers seen here.<|MERGE_RESOLUTION|>--- conflicted
+++ resolved
@@ -7,13 +7,8 @@
 **[cute_c2](cute_c2.h)** | 2D collision detection routines on primitives, boolean results and/or manifold generation, shape cast/sweep test, raycasts | 1.10 | C/C++
 **[cute_net](cute_net.h)** | Networking library for games requiring an optional reliability layer over UDP with a baked in security scheme | 1.03 | C/C++
 **[cute_tiled](cute_tiled.h)** | Very efficient loader for Tiled maps exported to JSON format | 1.07 | C/C++
-<<<<<<< HEAD
-**[cute_aseprite](cute_aseprite.h)** | Parses .ase/.aseprite files into a compact and convenient struct collection | 1.03 | C/C++
+**[cute_aseprite](cute_aseprite.h)** | Parses .ase/.aseprite files into a compact and convenient struct collection | 1.04 | C/C++
 **[cute_sound](cute_sound.h)** | Load/play/loop (with plugin)/pan WAV + OGG (stb_vorbis wrapper for OGG) in mono/stereo, high performance custom mixer, music + crossfade support | 2.07 | C/C++
-=======
-**[cute_aseprite](cute_aseprite.h)** | Parses .ase/.aseprite files into a compact and convenient struct collection | 1.04 | C/C++
-**[cute_sound](cute_sound.h)** | Load/play/loop (with plugin)/pan WAV + OGG (stb_vorbis wrapper for OGG) in mono/stereo, high performance custom mixer, music + crossfade support | 2.06 | C/C++
->>>>>>> d0e1f507
 **[cute_math](cute_math.h)** | Professional level 3D vector math via SSE intrinsics | 1.02 | C++
 **[cute_png](cute_png.h)** | load/save PNG, texture atlas compiler, DEFLATE compliant decompressor | 1.05 | C/C++
 **[cute_spritebatch](cute_spritebatch.h)** | Run-time 2d sprite batcher. Builds atlases on-the-fly in-memory. Useful to implement a sprite batcher for any purpose (like 2D games) for high-performance rendering, without the need to precompile texture atlases on-disk. | 1.04 | C/C++
