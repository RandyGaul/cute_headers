/*
	------------------------------------------------------------------------------
		Licensing information can be found at the end of the file.
	------------------------------------------------------------------------------

	tinytiled.h - v1.02

	To create implementation (the function definitions)
		#define TINYTILED_IMPLEMENTATION
	in *one* C/CPP file (translation unit) that includes this file

	SUMMARY

		Parses Tiled (http://www.mapeditor.org/) files saved as the JSON file
		format. See http://doc.mapeditor.org/en/latest/reference/json-map-format/
		for a complete description of the JSON Tiled format. An entire map file
		is loaded up in entirety and used to fill in a set of structs. The entire
		struct collection is then handed to the user.

		This header is up to date with Tiled's documentation Revision 9bcd6a6f and
		verified to work with Tiled stable version 1.1.5.
		http://doc.mapeditor.org/en/latest/reference/json-map-format/

		Here is a past discussion thread on this header:
		https://www.reddit.com/r/gamedev/comments/87680n/tinytiled_tiled_json_map_parserloader_in_c/

	Revision history:
		1.00 (03/24/2018) initial release
		1.01 (05/04/2018) tile descriptors in tilesets for collision geometry
		1.02 (05/07/2018) reverse lists for ease of use, incorporate fixes by ZenToad
*/

/*
	Contributors:
		ZenToad           1.02 - Bug reports and goto statement errors for g++
*/

/*
	DOCUMENTATION

		Load up a Tiled json exported file, either from disk or memory, like so:

			tinytiled_map_t* map = tinytiled_load_map_from_memory(memory, size, 0);

		Then simply access the map's fields like so:

			// get map width and height
			int w = map->width;
			int h = map->height;

			// loop over the map's layers
			tinytiled_layer_t* layer = map->layers;
			while (layer)
			{
				int* data = layer->data;
				int data_count = layer->data_count;

				// do something with the tile data
				UserFunction_HandleTiles(data, data_count);

				layer = layer->next;
			}

		Finally, free it like so:

			tinytiled_free_map(map);

	LIMITATIONS

		More uncommon fields are not supported, and are annotated in this header.
		Search for "Not currently supported." without quotes to find them. tinytiled
		logs a warning whenever a known unsupported field is encountered, and will
		attempt to gracefully skip the field. If a field with completely unknown
		syntax is encountered (which can happen if tinytiled is used on a newer
		and unsupported version of Tiled), undefined behavior may occur (crashes).

		Compression of the tile GIDs is *not* supported in this header. Exporting
		a map from Tiled will create a JSON file. This JSON file itself can very
		trivially be compressed in its entirety, thus making Tiled's internal
		compression exporting not a useful feature for this header to support.
		Simply wrap calls to `tinytiled_load_map_from_file` in a decompression
		routine. Here is an example (assuming `zlib_uncompress` is already imp-
		lemented somewhere in the user's codebase):

			int size;
			void* uncompressed_data = zlib_uncompress(path_to_zipped_map_file, &size);
			tinytiled_map_t* map = tinytiled_load_map_from_memory(uncompressed_data, size, 0);
*/

#if !defined(TINYTILED_H)

// Read this in the event of errors
extern const char* tinytiled_error_reason;

typedef struct tinytiled_map_t tinytiled_map_t;

/*!
 * Load a map from disk, placed into heap allocated memory.. \p mem_ctx can be
 * NULL. It is used for custom allocations.
 */
tinytiled_map_t* tinytiled_load_map_from_file(const char* path, void* mem_ctx);

/*!
 * Load a map from memory. \p mem_ctx can be NULL. It is used for custom allocations.
 */
tinytiled_map_t* tinytiled_load_map_from_memory(const void* memory, int size_in_bytes, void* mem_ctx);

/*!
 * Free all dynamic memory associated with this map.
 */
void tinytiled_free_map(tinytiled_map_t* map);

#if !defined(TINYTILED_U64)
	#define TINYTILED_U64 unsigned long long
#endif

#if !defined(TINYTILED_INLINE)
	#if defined(_MSC_VER)
		#define TINYTILED_INLINE __inline
	#else
		#define TINYTILED_INLINE __inline__
	#endif
#endif

typedef struct tinytiled_layer_t tinytiled_layer_t;
typedef struct tinytiled_object_t tinytiled_object_t;
typedef struct tinytiled_tile_descriptor_t tinytiled_tile_descriptor_t;
typedef struct tinytiled_tileset_t tinytiled_tileset_t;
typedef struct tinytiled_property_t tinytiled_property_t;
typedef union tinytiled_string_t tinytiled_string_t;

/*!
 * To access a string, simply do: object->name.ptr; this union is needed
 * as a workaround for 32-bit builds where the size of a pointer is only
 * 32 bits. 
 *
 * More info:
 * This unions is needed to support a single-pass parser, with string
 * interning, where the parser copies value directly into the user-facing
 * structures. As opposed to the parser copying values into an intermediate
 * structure, and finally copying the intermediate values into the
 * user-facing struct at the end. The latter option requires more code!
 */
union tinytiled_string_t
{
	const char* ptr;
	TINYTILED_U64 hash_id;
};

typedef enum TINYTILED_PROPERTY_TYPE
{
	TINYTILED_PROPERTY_NONE,
	TINYTILED_PROPERTY_INT,
	TINYTILED_PROPERTY_BOOL,
	TINYTILED_PROPERTY_FLOAT,
	TINYTILED_PROPERTY_STRING,

	// Note: currently unused! File properties are reported as strings in
	// this header, and it is up to users to know a-priori which strings
	// contain file paths.
	TINYTILED_PROPERTY_FILE,

	TINYTILED_PROPERTY_COLOR,
} TINYTILED_PROPERTY_TYPE;

struct tinytiled_property_t
{
	union
	{
		int integer;
		int boolean;
		float floating;
		tinytiled_string_t string;
		tinytiled_string_t file;
		int color;
	} data;
	TINYTILED_PROPERTY_TYPE type;
	tinytiled_string_t name;
};

struct tinytiled_object_t
{
	int ellipse;                        // 0 or 1. Used to mark an object as an ellipse.
	int gid;                            // GID, only if object comes from a Tilemap.
	int height;                         // Height in pixels. Ignored if using a gid.
	int id;                             // Incremental id - unique across all objects.
	tinytiled_string_t name;            // String assigned to name field in editor.
	int point;                          // 0 or 1. Used to mark an object as a point.

	// Example to index each vert of a polygon/polyline:
	/*
		float x, y;
		for(int i = 0; i < vert_count * 2; i += 2)
		{
			x = vertices[i];
			y = vertices[i + 1];
		}
	*/
	int vert_count;
	float* vertices;                    // Represents both type `polyline` and `polygon`.
	int vert_type;                      // 1 for `polygon` and 0 for `polyline`.

	int property_count;                 // Number of elements in the `properties` array.
	tinytiled_property_t* properties;   // Array of properties.
	float rotation;                     // Angle in degrees clockwise.
	/* template */                      // Not currently supported.
	/* text */                          // Not currently supported.
	tinytiled_string_t type;            // String assigned to type field in editor.
	int visible;                        // 0 or 1. Whether object is shown in editor.
	int width;                          // Width in pixels. Ignored if using a gid.
	float x;                            // x coordinate in pixels.
	float y;                            // y coordinate in pixels.
	tinytiled_object_t* next;           // Pointer to next object. NULL if final object.
};

/*!
 * Example of using both helper functions below to process the `data` pointer of a layer,
 * containing an array of `GID`s.
 *
 * for (int i = 0; i < layer->data_count; i++)
 * {
 *     int hflip, vflip, dflip;
 *     int tile_id = layer->data[i];
 *     tinytiled_get_flags(tile_id, &hflip, &vflip, &dflip);
 *     tile_id = tinytiled_unset_flags(tile_id);
 *     DoSomethingWithFlags(tile_id, flip, vflip, dlfip);
 *     DoSomethingWithTileID(tile_id);
 * }
 */

#define TINYTILED_FLIPPED_HORIZONTALLY_FLAG 0x80000000
#define TINYTILED_FLIPPED_VERTICALLY_FLAG   0x40000000
#define TINYTILED_FLIPPED_DIAGONALLY_FLAG   0x20000000

/*!
 * Helper for processing tile data in /ref `tinytiled_layer_t` `data`. Unsets all of
 * the image flipping flags in the higher bit of /p `tile_data_gid`.
 */
TINYTILED_INLINE int tinytiled_unset_flags(int tile_data_gid)
{
	const int flags = ~(TINYTILED_FLIPPED_HORIZONTALLY_FLAG | TINYTILED_FLIPPED_VERTICALLY_FLAG | TINYTILED_FLIPPED_DIAGONALLY_FLAG);
	return tile_data_gid & flags;
}

/*!
 * Helper for processing tile data in /ref `tinytiled_layer_t` `data`. Flags are
 * stored in the GID array `data` for flipping the image. Retrieves all three flag types.
 */
TINYTILED_INLINE void tinytiled_get_flags(int tile_data_gid, int* flip_horizontal, int* flip_vertical, int* flip_diagonal)
{
	*flip_horizontal = !!(tile_data_gid & TINYTILED_FLIPPED_HORIZONTALLY_FLAG);
	*flip_vertical = !!(tile_data_gid & TINYTILED_FLIPPED_VERTICALLY_FLAG);
	*flip_diagonal = !!(tile_data_gid & TINYTILED_FLIPPED_DIAGONALLY_FLAG);
}

struct tinytiled_layer_t
{
	/* chunks */                        // Not currently supported.
	/* compression; */                  // Not currently supported.
	int data_count;                     // Number of integers in `data`.
	int* data;                          // Array of GIDs. `tilelayer` only. Only support CSV style exports.
	tinytiled_string_t draworder;       // `topdown` (default) or `index`. `objectgroup` only.
	/* encoding; */                     // Not currently supported.
	int height;                         // Row count. Same as map height for fixed-size maps.
	tinytiled_layer_t* layers;          // Linked list of layers. Only appears if `type` is `group`.
	tinytiled_string_t name;            // Name assigned to this layer.
	tinytiled_object_t* objects;        // Linked list of objects. `objectgroup` only.
	/* offsetx */                       // Not currently supported.
	/* offsety */                       // Not currently supported.
	float opacity;                      // Value between 0 and 1.
	int property_count;                 // Number of elements in the `properties` array.
	tinytiled_property_t* properties;   // Array of properties.
	int transparentcolor;               // Hex-formatted color (#RRGGBB or #AARRGGBB) (optional).
	tinytiled_string_t type;            // `tilelayer`, `objectgroup`, `imagelayer` or `group`.
	int visible;                        // 0 or 1. Whether layer is shown or hidden in editor.
	int width;                          // Column count. Same as map width for fixed-size maps.
	int x;                              // Horizontal layer offset in tiles. Always 0.
	int y;                              // Vertical layer offset in tiles. Always 0.
	tinytiled_layer_t* next;            // Pointer to the next layer. NULL if final layer.
};

struct tinytiled_tile_descriptor_t
{
	int tile_index;                     // ID of the tile local to the associated tileset.
	/* animation */                     // Not currently supported.
	/* image */                         // Not currently supported.
	/* imageheight */                   // Not currently supported.
	/* imagewidth */                    // Not currently supported.
	tinytiled_layer_t* objectgroup;     // Linked list of layers of type `objectgroup` only. Useful for holding collision info.
	int property_count;                 // Number of elements in the `properties` array.
	tinytiled_property_t* properties;   // Array of properties.
	/* terrain */                       // Not currently supported.
	float probability;                  // The probability used when painting with the terrain brush in `Random Mode`.
	tinytiled_tile_descriptor_t* next;  // Pointer to the next tile descriptor. NULL if final tile descriptor.
};

struct tinytiled_tileset_t
{
	int columns;                        // The number of tile columns in the tileset.
	int firstgid;                       // GID corresponding to the first tile in the set.
	/* grid */                          // Not currently supported.
	tinytiled_string_t image;           // Image used for tiles in this set (relative path from map file to source image).
	int imagewidth;                     // Width of source image in pixels.
	int imageheight;                    // Height of source image in pixels.
	int margin;                         // Buffer between image edge and first tile (pixels).
	tinytiled_string_t name;            // Name given to this tileset.
	int property_count;                 // Number of elements in the `properties` array.
	tinytiled_property_t* properties;   // Array of properties.
	int spacing;                        // Spacing between adjacent tiles in image (pixels).
	/* terrains */                      // Not currently supported.
	int tilecount;                      // The number of tiles in this tileset.
	int tileheight;                     // Maximum height of tiles in this set.
	/* tileproperties */                // Not currently supported.
	/* tilepropertytypes */             // Not currently supported.
	/* tileoffset */                    // Not currently supported.
	tinytiled_tile_descriptor_t* tiles; // Linked list of tile descriptors. Can be NULL.
	int tilewidth;                      // Maximum width of tiles in this set.
	int transparentcolor;               // Hex-formatted color (#RRGGBB or #AARRGGBB) (optional).
	tinytiled_string_t type;            // `tileset` (for tileset files, since 1.0).
	tinytiled_string_t source;          // Relative path to tileset, when saved externally from the map file.
	tinytiled_tileset_t* next;          // Pointer to next tileset. NULL if final tileset.
};

struct tinytiled_map_t
{
	int backgroundcolor;                // Hex-formatted color (#RRGGBB or #AARRGGBB) (optional).
	int height;                         // Number of tile rows.
	/* hexsidelength */                 // Not currently supported.
	int infinite;                       // Whether the map has infinite dimensions.
	tinytiled_layer_t* layers;          // Linked list of layers. Can be NULL.
	int nextobjectid;                   // Auto-increments for each placed object.
	tinytiled_string_t orientation;     // `orthogonal`, `isometric`, `staggered` or `hexagonal`.
	int property_count;                 // Number of elements in the `properties` array.
	tinytiled_property_t* properties;   // Array of properties.
	tinytiled_string_t renderorder;     // Rendering direction (orthogonal maps only).
	/* staggeraxis */                   // Not currently supported.
	/* staggerindex */                  // Not currently supported.
	tinytiled_string_t tiledversion;    // The Tiled version used to save the file.
	int tileheight;                     // Map grid height.
	tinytiled_tileset_t* tilesets;      // Linked list of tilesets.
	int tilewidth;                      // Map grid width.
	tinytiled_string_t type;            // `map` (since 1.0).
	int version;                        // The JSON format version.
	int width;                          // Number of tile columns.
};

#define TINYTILED_H
#endif

#ifdef TINYTILED_IMPLEMENTATION
#ifndef TINYTILED_IMPLEMENTATION_ONCE
#define TINYTILED_IMPLEMENTATION_ONCE

#ifndef _CRT_SECURE_NO_WARNINGS
	#define _CRT_SECURE_NO_WARNINGS
#endif

#ifndef _CRT_NONSTDC_NO_DEPRECATE
	#define _CRT_NONSTDC_NO_DEPRECATE
#endif

#if !defined(TINYTILED_ALLOC)
	#include <stdlib.h>
	#define TINYTILED_ALLOC(size, ctx) malloc(size)
	#define TINYTILED_FREE(mem, ctx) free(mem)
#endif


#ifndef STRPOOL_EMBEDDED_MALLOC
	#define STRPOOL_EMBEDDED_MALLOC(ctx, size) TINYTILED_ALLOC(size, ctx)
#endif

#ifndef STRPOOL_EMBEDDED_FREE
	#define STRPOOL_EMBEDDED_FREE(ctx, ptr) TINYTILED_FREE(ptr, ctx)
#endif

#define STRPOOL_EMBEDDED_IMPLEMENTATION

/*
	begin embedding modified strpool.h 
*/

/*
------------------------------------------------------------------------------
          Licensing information can be found at the end of the file.
------------------------------------------------------------------------------

strpool.h - v1.4 - Highly efficient string pool for C/C++.

Do this:
    #define STRPOOL_EMBEDDED_IMPLEMENTATION
before you include this file in *one* C/C++ file to create the implementation.
*/

#ifndef strpool_embedded_h
#define strpool_embedded_h

#ifndef STRPOOL_EMBEDDED_U32
    #define STRPOOL_EMBEDDED_U32 unsigned int
#endif
#ifndef STRPOOL_EMBEDDED_U64
    #define STRPOOL_EMBEDDED_U64 unsigned long long
#endif

typedef struct strpool_embedded_t strpool_embedded_t;

typedef struct strpool_embedded_config_t
    {
    void* memctx;
    int ignore_case;
    int counter_bits;
    int index_bits;
    int entry_capacity;
    int block_capacity;
    int block_size;
    int min_length;
    } strpool_embedded_config_t;

extern strpool_embedded_config_t const strpool_embedded_default_config;

void strpool_embedded_init( strpool_embedded_t* pool, strpool_embedded_config_t const* config );
void strpool_embedded_term( strpool_embedded_t* pool );

STRPOOL_EMBEDDED_U64 strpool_embedded_inject( strpool_embedded_t* pool, char const* string, int length );
char const* strpool_embedded_cstr( strpool_embedded_t const* pool, STRPOOL_EMBEDDED_U64 handle );

#endif /* strpool_embedded_h */

/*
----------------------
    IMPLEMENTATION
----------------------
*/

#ifndef strpool_embedded_impl
#define strpool_embedded_impl

struct strpool_embedded_internal_hash_slot_t;
struct strpool_embedded_internal_entry_t;
struct strpool_embedded_internal_handle_t;
struct strpool_embedded_internal_block_t;

struct strpool_embedded_t
    {
    void* memctx;
    int ignore_case;
    int counter_shift;
    STRPOOL_EMBEDDED_U64 counter_mask;
    STRPOOL_EMBEDDED_U64 index_mask;

    int initial_entry_capacity;
    int initial_block_capacity;
    int block_size;
    int min_data_size;

    struct strpool_embedded_internal_hash_slot_t* hash_table;
    int hash_capacity;

    struct strpool_embedded_internal_entry_t* entries;
    int entry_capacity;
    int entry_count;

    struct strpool_embedded_internal_handle_t* handles;
    int handle_capacity;
    int handle_count;
    int handle_freelist_head;
    int handle_freelist_tail;

    struct strpool_embedded_internal_block_t* blocks;
    int block_capacity;
    int block_count;
    int current_block;
    };


#endif /* strpool_embedded_impl */


#ifdef STRPOOL_EMBEDDED_IMPLEMENTATION
#ifndef STRPOOL_EMBEDDED_IMPLEMENTATION_ONCE
#define STRPOOL_EMBEDDED_IMPLEMENTATION_ONCE

#include <stddef.h>

#ifndef STRPOOL_EMBEDDED_ASSERT
    #include <assert.h>
    #define STRPOOL_EMBEDDED_ASSERT( x ) assert( x )
#endif

#ifndef STRPOOL_EMBEDDED_MEMSET
    #include <string.h>
    #define STRPOOL_EMBEDDED_MEMSET( ptr, val, cnt ) ( memset( ptr, val, cnt ) )
#endif 

#ifndef STRPOOL_EMBEDDED_MEMCPY
    #include <string.h>
    #define STRPOOL_EMBEDDED_MEMCPY( dst, src, cnt ) ( memcpy( dst, src, cnt ) )
#endif 

#ifndef STRPOOL_EMBEDDED_MEMCMP
    #include <string.h>
    #define STRPOOL_EMBEDDED_MEMCMP( pr1, pr2, cnt ) ( memcmp( pr1, pr2, cnt ) )
#endif 

#ifndef STRPOOL_EMBEDDED_STRNICMP
    #ifdef _WIN32
        #include <string.h>
        #define STRPOOL_EMBEDDED_STRNICMP( s1, s2, len ) ( strnicmp( s1, s2, len ) )
    #else
        #include <string.h>
        #define STRPOOL_EMBEDDED_STRNICMP( s1, s2, len ) ( strncasecmp( s1, s2, len ) )        
    #endif
#endif 

#ifndef STRPOOL_EMBEDDED_MALLOC
    #include <stdlib.h>
    #define STRPOOL_EMBEDDED_MALLOC( ctx, size ) ( malloc( size ) )
    #define STRPOOL_EMBEDDED_FREE( ctx, ptr ) ( free( ptr ) )
#endif


typedef struct strpool_embedded_internal_hash_slot_t
    {
    STRPOOL_EMBEDDED_U32 hash_key;
    int entry_index;
    int base_count;
    } strpool_embedded_internal_hash_slot_t;


typedef struct strpool_embedded_internal_entry_t
    {
    int hash_slot;
    int handle_index;
    char* data;
    int size;
    int length;
    int refcount;
    } strpool_embedded_internal_entry_t;


typedef struct strpool_embedded_internal_handle_t
    {
    int entry_index;
    int counter;
    } strpool_embedded_internal_handle_t;


typedef struct strpool_embedded_internal_block_t
    {
    int capacity;
    char* data;
    char* tail;
    int free_list;
    } strpool_embedded_internal_block_t;


typedef struct strpool_embedded_internal_free_block_t
    {
    int size;
    int next;
    } strpool_embedded_internal_free_block_t;


strpool_embedded_config_t const strpool_embedded_default_config = 
    { 
    /* memctx         = */ 0,
    /* ignore_case    = */ 0,
    /* counter_bits   = */ 32,
    /* index_bits     = */ 32,
    /* entry_capacity = */ 4096, 
    /* block_capacity = */ 32, 
    /* block_size     = */ 256 * 1024, 
    /* min_length     = */ 23,
    };



static STRPOOL_EMBEDDED_U32 strpool_embedded_internal_pow2ceil( STRPOOL_EMBEDDED_U32 v )
    {
    --v;
    v |= v >> 1;
    v |= v >> 2;
    v |= v >> 4;
    v |= v >> 8;
    v |= v >> 16;
    ++v;
    v += ( v == 0 );
    return v;
    }


static int strpool_embedded_internal_add_block( strpool_embedded_t* pool, int size )
    {
    if( pool->block_count >= pool->block_capacity ) 
        {
        pool->block_capacity *= 2;
        strpool_embedded_internal_block_t* new_blocks = (strpool_embedded_internal_block_t*) STRPOOL_EMBEDDED_MALLOC( pool->memctx, 
            pool->block_capacity * sizeof( *pool->blocks ) );
        STRPOOL_EMBEDDED_ASSERT( new_blocks );
        STRPOOL_EMBEDDED_MEMCPY( new_blocks, pool->blocks, pool->block_count * sizeof( *pool->blocks ) );
        STRPOOL_EMBEDDED_FREE( pool->memctx, pool->blocks );
        pool->blocks = new_blocks;
        }
    pool->blocks[ pool->block_count ].capacity = size;
    pool->blocks[ pool->block_count ].data = (char*) STRPOOL_EMBEDDED_MALLOC( pool->memctx, (size_t) size );
    STRPOOL_EMBEDDED_ASSERT( pool->blocks[ pool->block_count ].data );
    pool->blocks[ pool->block_count ].tail = pool->blocks[ pool->block_count ].data;
    pool->blocks[ pool->block_count ].free_list = -1;
    return pool->block_count++;
    }


void strpool_embedded_init( strpool_embedded_t* pool, strpool_embedded_config_t const* config )
    {
    if( !config ) config = &strpool_embedded_default_config;

    pool->memctx = config->memctx;
    pool->ignore_case = config->ignore_case;

    STRPOOL_EMBEDDED_ASSERT( config->counter_bits + config->index_bits <= 64 );
    pool->counter_shift = config->index_bits;
    pool->counter_mask = ( 1ULL << (STRPOOL_EMBEDDED_U64) config->counter_bits ) - 1;
    pool->index_mask = ( 1ULL << (STRPOOL_EMBEDDED_U64) config->index_bits ) - 1;

    pool->initial_entry_capacity = 
        (int) strpool_embedded_internal_pow2ceil( config->entry_capacity > 1 ? (STRPOOL_EMBEDDED_U32)config->entry_capacity : 2U );
    pool->initial_block_capacity = 
        (int) strpool_embedded_internal_pow2ceil( config->block_capacity > 1 ? (STRPOOL_EMBEDDED_U32)config->block_capacity : 2U );
    pool->block_size = 
        (int) strpool_embedded_internal_pow2ceil( config->block_size > 256 ? (STRPOOL_EMBEDDED_U32)config->block_size : 256U );
    pool->min_data_size = 
        (int) ( sizeof( int ) * 2 + 1 + ( config->min_length > 8 ? (STRPOOL_EMBEDDED_U32)config->min_length : 8U ) );

    pool->hash_capacity = pool->initial_entry_capacity * 2;
    pool->entry_capacity = pool->initial_entry_capacity;
    pool->handle_capacity = pool->initial_entry_capacity;
    pool->block_capacity = pool->initial_block_capacity;    

    pool->handle_freelist_head = -1;
    pool->handle_freelist_tail = -1;
    pool->block_count = 0;
    pool->handle_count = 0;
    pool->entry_count = 0;
    
    pool->hash_table = (strpool_embedded_internal_hash_slot_t*) STRPOOL_EMBEDDED_MALLOC( pool->memctx, 
        pool->hash_capacity * sizeof( *pool->hash_table ) );
    STRPOOL_EMBEDDED_ASSERT( pool->hash_table );
    STRPOOL_EMBEDDED_MEMSET( pool->hash_table, 0, pool->hash_capacity * sizeof( *pool->hash_table ) );
    pool->entries = (strpool_embedded_internal_entry_t*) STRPOOL_EMBEDDED_MALLOC( pool->memctx, 
        pool->entry_capacity * sizeof( *pool->entries ) );
    STRPOOL_EMBEDDED_ASSERT( pool->entries );
    pool->handles = (strpool_embedded_internal_handle_t*) STRPOOL_EMBEDDED_MALLOC( pool->memctx, 
        pool->handle_capacity * sizeof( *pool->handles ) );
    STRPOOL_EMBEDDED_ASSERT( pool->handles );
    pool->blocks = (strpool_embedded_internal_block_t*) STRPOOL_EMBEDDED_MALLOC( pool->memctx, 
        pool->block_capacity * sizeof( *pool->blocks ) );
    STRPOOL_EMBEDDED_ASSERT( pool->blocks );

    pool->current_block = strpool_embedded_internal_add_block( pool, pool->block_size );
    }


void strpool_embedded_term( strpool_embedded_t* pool )
    {
#if 0
    // Debug statistics
    printf( "\n\n" );
    printf( "Handles: %d/%d\n", pool->handle_count, pool->handle_capacity );
    printf( "Entries: %d/%d\n", pool->entry_count, pool->entry_capacity );
    printf( "Hashtable: %d/%d\n", pool->entry_count, pool->hash_capacity );
    printf( "Blocks: %d/%d\n", pool->block_count, pool->block_capacity );
    for( int i = 0; i < pool->block_count; ++i )
        {
        printf( "\n" );
        printf( "BLOCK: %d\n", i );
        printf( "Capacity: %d\n", pool->blocks[ i ].capacity );
        printf( "Free: [ %d ]", pool->blocks[ i ].capacity - ( pool->blocks[ i ].tail - pool->blocks[ i ].data ) );
        int fl = pool->blocks[ i ].free_list;
        int count = 0;
        int size = 0;
        int total = 0;
        while( fl >= 0 )
            {
            strpool_embedded_free_block_t* free_entry = (strpool_embedded_free_block_t*) ( pool->blocks[ i ].data + fl );
            total += free_entry->size;
            if( size == 0 ) { size = free_entry->size; }
            if( size != free_entry->size )
                {
                printf( ", %dx%d", count, size );
                count = 1;
                size = free_entry->size;
                }
            else
                {
                ++count;
                }
            fl = free_entry->next;
            }
        if( size != 0 ) printf( ", %dx%d", count, size );
        printf( ", { %d }\n", total );
        }
    printf( "\n\n" );
#endif

    for( int i = 0; i < pool->block_count; ++i ) STRPOOL_EMBEDDED_FREE( pool->memctx, pool->blocks[ i ].data );
    STRPOOL_EMBEDDED_FREE( pool->memctx, pool->blocks );         
    STRPOOL_EMBEDDED_FREE( pool->memctx, pool->handles );            
    STRPOOL_EMBEDDED_FREE( pool->memctx, pool->entries );            
    STRPOOL_EMBEDDED_FREE( pool->memctx, pool->hash_table );         
    }


static STRPOOL_EMBEDDED_U64 strpool_embedded_internal_make_handle( int index, int counter, STRPOOL_EMBEDDED_U64 index_mask, int counter_shift, 
    STRPOOL_EMBEDDED_U64 counter_mask )
    {
    STRPOOL_EMBEDDED_U64 i = (STRPOOL_EMBEDDED_U64) ( index + 1 );
    STRPOOL_EMBEDDED_U64 c = (STRPOOL_EMBEDDED_U64) counter;
    return ( ( c & counter_mask ) << counter_shift ) | ( i & index_mask );
    }


static int strpool_embedded_internal_counter_from_handle( STRPOOL_EMBEDDED_U64 handle, int counter_shift, STRPOOL_EMBEDDED_U64 counter_mask  )
    {
    return (int) ( ( handle >> counter_shift ) & counter_mask ) ;
    }
    

static int strpool_embedded_internal_index_from_handle( STRPOOL_EMBEDDED_U64 handle, STRPOOL_EMBEDDED_U64 index_mask )
    {
    return ( (int) ( handle & index_mask ) ) - 1;
    }


static strpool_embedded_internal_entry_t* strpool_embedded_internal_get_entry( strpool_embedded_t const* pool, STRPOOL_EMBEDDED_U64 handle )
    {
    int index = strpool_embedded_internal_index_from_handle( handle, pool->index_mask );
    int counter = strpool_embedded_internal_counter_from_handle( handle, pool->counter_shift, pool->counter_mask );

    if( index >= 0 && index < pool->handle_count && 
        counter == (int) ( pool->handles[ index ].counter & pool->counter_mask ) )
            return &pool->entries[ pool->handles[ index ].entry_index ];

    return 0;
    }


static STRPOOL_EMBEDDED_U32 strpool_embedded_internal_find_in_blocks( strpool_embedded_t const* pool, char const* string, int length )
    {
    for( int i = 0; i < pool->block_count; ++i )
        {
        strpool_embedded_internal_block_t* block = &pool->blocks[ i ];
        // Check if string comes from pool
        if( string >= block->data + 2 * sizeof( STRPOOL_EMBEDDED_U32 ) && string < block->data + block->capacity ) 
            {
            STRPOOL_EMBEDDED_U32* ptr = (STRPOOL_EMBEDDED_U32*) string;
            int stored_length = (int)( *( ptr - 1 ) ); // Length is stored immediately before string
            if( stored_length != length || string[ length ] != '\0' ) return 0; // Invalid string
            STRPOOL_EMBEDDED_U32 hash = *( ptr - 2 ); // Hash is stored before the length field
            return hash;
            }
        }

    return 0;
    }


static STRPOOL_EMBEDDED_U32 strpool_embedded_internal_calculate_hash( char const* string, int length, int ignore_case )
    {
    STRPOOL_EMBEDDED_U32 hash = 5381U; 

    if( ignore_case) 
        {
        for( int i = 0; i < length; ++i )
            {
            char c = string[ i ];
            c = ( c <= 'z' && c >= 'a' ) ? c - ( 'a' - 'A' ) : c;
            hash = ( ( hash << 5U ) + hash) ^ c;
            }
        }
    else
        {
        for( int i = 0; i < length; ++i )
            {
            char c = string[ i ];
            hash = ( ( hash << 5U ) + hash) ^ c;
            }
        }

    hash = ( hash == 0 ) ? 1 : hash; // We can't allow 0-value hash keys, but dupes are ok
    return hash;
    }


static void strpool_embedded_internal_expand_hash_table( strpool_embedded_t* pool )
    {
    int old_capacity = pool->hash_capacity;
    strpool_embedded_internal_hash_slot_t* old_table = pool->hash_table;

    pool->hash_capacity *= 2;

    pool->hash_table = (strpool_embedded_internal_hash_slot_t*) STRPOOL_EMBEDDED_MALLOC( pool->memctx, 
        pool->hash_capacity * sizeof( *pool->hash_table ) );
    STRPOOL_EMBEDDED_ASSERT( pool->hash_table );
    STRPOOL_EMBEDDED_MEMSET( pool->hash_table, 0, pool->hash_capacity * sizeof( *pool->hash_table ) );

    for( int i = 0; i < old_capacity; ++i )
        {
        STRPOOL_EMBEDDED_U32 hash_key = old_table[ i ].hash_key;
        if( hash_key )
            {
            int base_slot = (int)( hash_key & (STRPOOL_EMBEDDED_U32)( pool->hash_capacity - 1 ) );
            int slot = base_slot;
            while( pool->hash_table[ slot ].hash_key )
                slot = ( slot + 1 ) & ( pool->hash_capacity - 1 );
            STRPOOL_EMBEDDED_ASSERT( hash_key );
            pool->hash_table[ slot ].hash_key = hash_key;
            pool->hash_table[ slot ].entry_index = old_table[ i ].entry_index;  
            pool->entries[ pool->hash_table[ slot ].entry_index ].hash_slot = slot; 
            ++pool->hash_table[ base_slot ].base_count;
            }               
        }

    STRPOOL_EMBEDDED_FREE( pool->memctx, old_table );
    }


static void strpool_embedded_internal_expand_entries( strpool_embedded_t* pool )
    {
    pool->entry_capacity *= 2;
    strpool_embedded_internal_entry_t* new_entries = (strpool_embedded_internal_entry_t*) STRPOOL_EMBEDDED_MALLOC( pool->memctx, 
        pool->entry_capacity * sizeof( *pool->entries ) );
    STRPOOL_EMBEDDED_ASSERT( new_entries );
    STRPOOL_EMBEDDED_MEMCPY( new_entries, pool->entries, pool->entry_count * sizeof( *pool->entries ) );
    STRPOOL_EMBEDDED_FREE( pool->memctx, pool->entries );
    pool->entries = new_entries;    
    }


static void strpool_embedded_internal_expand_handles( strpool_embedded_t* pool )
    {
    pool->handle_capacity *= 2;
    strpool_embedded_internal_handle_t* new_handles = (strpool_embedded_internal_handle_t*) STRPOOL_EMBEDDED_MALLOC( pool->memctx, 
        pool->handle_capacity * sizeof( *pool->handles ) );
    STRPOOL_EMBEDDED_ASSERT( new_handles );
    STRPOOL_EMBEDDED_MEMCPY( new_handles, pool->handles, pool->handle_count * sizeof( *pool->handles ) );
    STRPOOL_EMBEDDED_FREE( pool->memctx, pool->handles );
    pool->handles = new_handles;
    }


static char* strpool_embedded_internal_get_data_storage( strpool_embedded_t* pool, int size, int* alloc_size )
    {
    if( size < (int)sizeof( strpool_embedded_internal_free_block_t ) ) size = sizeof( strpool_embedded_internal_free_block_t );
    if( size < pool->min_data_size ) size = pool->min_data_size;
    size = (int)strpool_embedded_internal_pow2ceil( (STRPOOL_EMBEDDED_U32)size );
    
    // Try to find a large enough free slot in existing blocks
    for( int i = 0; i < pool->block_count; ++i )
        {
        int free_list = pool->blocks[ i ].free_list;
        int prev_list = -1;
        while( free_list >= 0 )
            {
            strpool_embedded_internal_free_block_t* free_entry = 
                (strpool_embedded_internal_free_block_t*) ( pool->blocks[ i ].data + free_list );
            if( free_entry->size / 2 < size ) 
                {
                // At this point, all remaining slots are too small, so bail out if the current slot is not large enough
                if( free_entry->size < size ) break; 

                if( prev_list < 0 )
                    {
                    pool->blocks[ i ].free_list = free_entry->next;         
                    }
                else
                    {
                    strpool_embedded_internal_free_block_t* prev_entry = 
                        (strpool_embedded_internal_free_block_t*) ( pool->blocks[ i ].data + prev_list );
                    prev_entry->next = free_entry->next;
                    }
                *alloc_size = free_entry->size;
                return (char*) free_entry;
                }
            prev_list = free_list;
            free_list = free_entry->next;
            }
        }

    // Use current block, if enough space left
    int offset = (int) ( pool->blocks[ pool->current_block ].tail - pool->blocks[ pool->current_block ].data );
    if( size <= pool->blocks[ pool->current_block ].capacity - offset )
        {
        char* data = pool->blocks[ pool->current_block ].tail;
        pool->blocks[ pool->current_block ].tail += size;
        *alloc_size = size;
        return data;
        }

    // Allocate a new block
    pool->current_block = strpool_embedded_internal_add_block( pool, size > pool->block_size ? size : pool->block_size );
    char* data = pool->blocks[ pool->current_block ].tail;
    pool->blocks[ pool->current_block ].tail += size;
    *alloc_size = size;
    return data;
    }
    

STRPOOL_EMBEDDED_U64 strpool_embedded_inject( strpool_embedded_t* pool, char const* string, int length )
    {
    if( !string || length < 0 ) return 0;

    STRPOOL_EMBEDDED_U32 hash = strpool_embedded_internal_find_in_blocks( pool, string, length );
    // If no stored hash, calculate it from data
    if( !hash ) hash = strpool_embedded_internal_calculate_hash( string, length, pool->ignore_case ); 

    // Return handle to existing string, if it is already in pool
    int base_slot = (int)( hash & (STRPOOL_EMBEDDED_U32)( pool->hash_capacity - 1 ) );
    int base_count = pool->hash_table[ base_slot ].base_count;
    int slot = base_slot;
    int first_free = slot;
    while( base_count > 0 )
        {
        STRPOOL_EMBEDDED_U32 slot_hash = pool->hash_table[ slot ].hash_key;
        if( slot_hash == 0 && pool->hash_table[ first_free ].hash_key != 0 ) first_free = slot;
        int slot_base = (int)( slot_hash & (STRPOOL_EMBEDDED_U32)( pool->hash_capacity - 1 ) );
        if( slot_base == base_slot ) 
            {
            STRPOOL_EMBEDDED_ASSERT( base_count > 0 );
            --base_count;
            if( slot_hash == hash )
                {
                int index = pool->hash_table[ slot ].entry_index;
                strpool_embedded_internal_entry_t* entry = &pool->entries[ index ];
                if( entry->length == length && 
                    ( 
                       ( !pool->ignore_case &&   STRPOOL_EMBEDDED_MEMCMP( entry->data + 2 * sizeof( STRPOOL_EMBEDDED_U32 ), string, (size_t)length ) == 0 )
                    || (  pool->ignore_case && STRPOOL_EMBEDDED_STRNICMP( entry->data + 2 * sizeof( STRPOOL_EMBEDDED_U32 ), string, (size_t)length ) == 0 ) 
                    ) 
                  )
                    {
                    int handle_index = entry->handle_index;
                    return strpool_embedded_internal_make_handle( handle_index, pool->handles[ handle_index ].counter, 
                        pool->index_mask, pool->counter_shift, pool->counter_mask );
                    }
                }
            }
        slot = ( slot + 1 ) & ( pool->hash_capacity - 1 );
        }   

    // This is a new string, so let's add it

    if( pool->entry_count >= ( pool->hash_capacity  - pool->hash_capacity / 3 ) )
        {
        strpool_embedded_internal_expand_hash_table( pool );

        base_slot = (int)( hash & (STRPOOL_EMBEDDED_U32)( pool->hash_capacity - 1 ) );
        slot = base_slot;
        first_free = slot;
        while( base_count )
            {
            STRPOOL_EMBEDDED_U32 slot_hash = pool->hash_table[ slot ].hash_key;
            if( slot_hash == 0 && pool->hash_table[ first_free ].hash_key != 0 ) first_free = slot;
            int slot_base = (int)( slot_hash & (STRPOOL_EMBEDDED_U32)( pool->hash_capacity - 1 ) );
            if( slot_base == base_slot )  --base_count;
            slot = ( slot + 1 ) & ( pool->hash_capacity - 1 );
            }       
        }
        
    slot = first_free;
    while( pool->hash_table[ slot ].hash_key )
        slot = ( slot + 1 ) & ( pool->hash_capacity - 1 );

    if( pool->entry_count >= pool->entry_capacity )
        strpool_embedded_internal_expand_entries( pool );

    STRPOOL_EMBEDDED_ASSERT( !pool->hash_table[ slot ].hash_key && ( hash & ( (STRPOOL_EMBEDDED_U32) pool->hash_capacity - 1 ) ) == (STRPOOL_EMBEDDED_U32) base_slot );
    STRPOOL_EMBEDDED_ASSERT( hash );
    pool->hash_table[ slot ].hash_key = hash;
    pool->hash_table[ slot ].entry_index = pool->entry_count;
    ++pool->hash_table[ base_slot ].base_count;

    int handle_index;

    if( pool->handle_count < pool->handle_capacity )
        {
        handle_index = pool->handle_count;
        pool->handles[ pool->handle_count ].counter = 1;
        ++pool->handle_count;           
        }
    else if( pool->handle_freelist_head >= 0 )
        {
        handle_index = pool->handle_freelist_head;
        if( pool->handle_freelist_tail == pool->handle_freelist_head ) 
            pool->handle_freelist_tail = pool->handles[ pool->handle_freelist_head ].entry_index;
        pool->handle_freelist_head = pool->handles[ pool->handle_freelist_head ].entry_index;                       
        }
    else
        {
        strpool_embedded_internal_expand_handles( pool );
        handle_index = pool->handle_count;
        pool->handles[ pool->handle_count ].counter = 1;
        ++pool->handle_count;           
        }

    pool->handles[ handle_index ].entry_index = pool->entry_count;
        
    strpool_embedded_internal_entry_t* entry = &pool->entries[ pool->entry_count ];
    ++pool->entry_count;
        
    int data_size = length + 1 + (int) ( 2 * sizeof( STRPOOL_EMBEDDED_U32 ) );
    char* data = strpool_embedded_internal_get_data_storage( pool, data_size, &data_size );
    entry->hash_slot = slot;
    entry->handle_index = handle_index;
    entry->data = data;
    entry->size = data_size;
    entry->length = length;
    entry->refcount = 0;

    *(STRPOOL_EMBEDDED_U32*)(data) = hash;
    data += sizeof( STRPOOL_EMBEDDED_U32 );
    *(STRPOOL_EMBEDDED_U32*)(data) = (STRPOOL_EMBEDDED_U32) length;
    data += sizeof( STRPOOL_EMBEDDED_U32 );
    STRPOOL_EMBEDDED_MEMCPY( data, string, (size_t) length ); 
    data[ length ] = 0; // Ensure trailing zero

    return strpool_embedded_internal_make_handle( handle_index, pool->handles[ handle_index ].counter, pool->index_mask, 
        pool->counter_shift, pool->counter_mask );
    }


char const* strpool_embedded_cstr( strpool_embedded_t const* pool, STRPOOL_EMBEDDED_U64 handle )
    {
    strpool_embedded_internal_entry_t const* entry = strpool_embedded_internal_get_entry( pool, handle );
    if( entry ) return entry->data + 2 * sizeof( STRPOOL_EMBEDDED_U32 ); // Skip leading hash value
    return NULL;
    }

#endif // STRPOOL_EMBEDDED_IMPLEMENTATION_ONCE
#endif /* STRPOOL_EMBEDDED_IMPLEMENTATION */


/*
revision history:
    1.4     fixed find_in_blocks substring bug, removed realloc, added docs
    1.3     fixed typo in mask bit shift
    1.2     made it possible to override standard library functions
    1.1     added is_valid function to query a handles validity
    1.0     first released version  
*/


/*
------------------------------------------------------------------------------

This software is available under 2 licenses - you may choose the one you like.

------------------------------------------------------------------------------

ALTERNATIVE A - MIT License

Copyright (c) 2015 Mattias Gustavsson

Permission is hereby granted, free of charge, to any person obtaining a copy of 
this software and associated documentation files (the "Software"), to deal in 
the Software without restriction, including without limitation the rights to 
use, copy, modify, merge, publish, distribute, sublicense, and/or sell copies 
of the Software, and to permit persons to whom the Software is furnished to do 
so, subject to the following conditions:

The above copyright notice and this permission notice shall be included in all 
copies or substantial portions of the Software.

THE SOFTWARE IS PROVIDED "AS IS", WITHOUT WARRANTY OF ANY KIND, EXPRESS OR 
IMPLIED, INCLUDING BUT NOT LIMITED TO THE WARRANTIES OF MERCHANTABILITY, 
FITNESS FOR A PARTICULAR PURPOSE AND NONINFRINGEMENT. IN NO EVENT SHALL THE 
AUTHORS OR COPYRIGHT HOLDERS BE LIABLE FOR ANY CLAIM, DAMAGES OR OTHER 
LIABILITY, WHETHER IN AN ACTION OF CONTRACT, TORT OR OTHERWISE, ARISING FROM, 
OUT OF OR IN CONNECTION WITH THE SOFTWARE OR THE USE OR OTHER DEALINGS IN THE 
SOFTWARE.

------------------------------------------------------------------------------

ALTERNATIVE B - Public Domain (www.unlicense.org)

This is free and unencumbered software released into the public domain.

Anyone is free to copy, modify, publish, use, compile, sell, or distribute this 
software, either in source code form or as a compiled binary, for any purpose, 
commercial or non-commercial, and by any means.

In jurisdictions that recognize copyright laws, the author or authors of this 
software dedicate any and all copyright interest in the software to the public 
domain. We make this dedication for the benefit of the public at large and to 
the detriment of our heirs and successors. We intend this dedication to be an 
overt act of relinquishment in perpetuity of all present and future rights to 
this software under copyright law.

THE SOFTWARE IS PROVIDED "AS IS", WITHOUT WARRANTY OF ANY KIND, EXPRESS OR 
IMPLIED, INCLUDING BUT NOT LIMITED TO THE WARRANTIES OF MERCHANTABILITY, 
FITNESS FOR A PARTICULAR PURPOSE AND NONINFRINGEMENT. IN NO EVENT SHALL THE 
AUTHORS BE LIABLE FOR ANY CLAIM, DAMAGES OR OTHER LIABILITY, WHETHER IN AN 
ACTION OF CONTRACT, TORT OR OTHERWISE, ARISING FROM, OUT OF OR IN CONNECTION 
WITH THE SOFTWARE OR THE USE OR OTHER DEALINGS IN THE SOFTWARE.

------------------------------------------------------------------------------
*/

/*
	end embedding strpool.h
*/

#if !defined(TINYTILED_WARNING)
	#define TINYTILED_DEFAULT_WARNING
	#define TINYTILED_WARNING tinytiled_warning
#endif

#if !defined(TINYTILED_MEMCPY)
	#include <string.h> // memcpy
	#define TINYTILED_MEMCPY memcpy
#endif

#if !defined(TINYTILED_MEMSET)
	#include <string.h> // memset
	#define TINYTILED_MEMSET memset
#endif

#if !defined(TINYTILED_UNUSED)
	#if defined(_MSC_VER)
		#define TINYTILED_UNUSED(x) (void)x
	#else
		#define TINYTILED_UNUSED(x) (void)(sizeof(x))
	#endif
#endif

const char* tinytiled_error_reason;

#ifdef TINYTILED_DEFAULT_WARNING
	#include <stdio.h>

	void tinytiled_warning(const char* warning)
	{
		printf("WARNING (tinytiled): %s\n", warning);
	}
#endif

typedef struct tinytiled_page_t tinytiled_page_t;
typedef struct tinytiled_map_internal_t tinytiled_map_internal_t;

struct tinytiled_page_t
{
	tinytiled_page_t* next;
	void* data;
};

#define TINYTILED_INTERNAL_BUFFER_MAX 1024

struct tinytiled_map_internal_t
{
	char* in;
	char* end;
	tinytiled_map_t map;
	strpool_embedded_t strpool;
	void* mem_ctx;
	int page_size;
	int bytes_left_on_page;
	tinytiled_page_t* pages;
	int scratch_len;
	char scratch[TINYTILED_INTERNAL_BUFFER_MAX];
};

void* tinytiled_alloc(tinytiled_map_internal_t* m, int size)
{
	if (m->bytes_left_on_page < size)
	{
		tinytiled_page_t* page = (tinytiled_page_t*)TINYTILED_ALLOC(sizeof(tinytiled_page_t) + m->page_size, m->mem_ctx);
		if (!page) return 0;
		page->next = m->pages;
		page->data = page + 1;
		m->pages = page;
	}

	void* data = ((char*)m->pages->data) + (m->page_size - m->bytes_left_on_page);
	m->bytes_left_on_page -= size;
	return data;
}

TINYTILED_U64 tinytiled_FNV1a(const void* buf, int len)
{
	TINYTILED_U64 h = (TINYTILED_U64)14695981039346656037U;
	const char* str = (const char*)buf;

	while (len--)
	{
		char c = *str++;
		h = h ^ (TINYTILED_U64)c;
		h = h * (TINYTILED_U64)1099511628211;
	}

	return h;
}

static char* tinytiled_read_file_to_memory_and_null_terminate(const char* path, int* size, void* mem_ctx)
{
	TINYTILED_UNUSED(mem_ctx);
	char* data = 0;
	FILE* fp = fopen(path, "rb");
	int sz = 0;

	if (fp)
	{
		fseek(fp, 0, SEEK_END);
		sz = ftell(fp);
		fseek(fp, 0, SEEK_SET);
		data = (char*)TINYTILED_ALLOC(sz + 1, mem_ctx);
		fread(data, sz, 1, fp);
		data[sz] = 0;
		fclose(fp);
	}

	if (size) *size = sz;
	return data;
}

tinytiled_map_t* tinytiled_load_map_from_file(const char* path, void* mem_ctx)
{
	int size;
	void* file = tinytiled_read_file_to_memory_and_null_terminate(path, &size, mem_ctx);
	tinytiled_map_t* map = tinytiled_load_map_from_memory(file, size, mem_ctx);
	TINYTILED_FREE(file, mem_ctx);
	return map;
}

#define TINYTILED_CHECK(X, Y) do { if (!(X)) { tinytiled_error_reason = Y; __debugbreak(); goto tinytiled_err; } } while (0)
#define TINYTILED_FAIL_IF(X) do { if (X) { goto tinytiled_err; } } while (0)

static int tinytiled_isspace(char c)
{
	return (c == ' ') |
		(c == '\t') |
		(c == '\n') |
		(c == '\v') |
		(c == '\f') |
		(c == '\r');
}

static char tinytiled_peak(tinytiled_map_internal_t* m)
{
	while (tinytiled_isspace(*m->in)) m->in++;
	return *m->in;
}

static char tinytiled_next(tinytiled_map_internal_t* m)
{
	char c;
	if (m->in == m->end) *(int*)0 = 0;
	while (tinytiled_isspace(c = *m->in++));
	return c;
}

static int tinytiled_try(tinytiled_map_internal_t* m, char expect)
{
	if (m->in == m->end) *(int*)0 = 0;
	if (tinytiled_peak(m) == expect)
	{
		m->in++;
		return 1;
	}
	return 0;
}

#define tinytiled_expect(m, expect) \
	do { \
		TINYTILED_CHECK(tinytiled_next(m) == expect, "Found unexpected token (is this a valid JSON file?)."); \
	} while (0)

char tinytiled_parse_char(char c)
{
	switch (c)
	{
		case '\\': return '\\';
		case '\'': return '\'';
		case '"': return '"';
		case 't': return '\t';
		case 'f': return '\f';
		case 'n': return '\n';
		case 'r': return '\r';
		case '0': return '\0';
		default: return c;
	}
}

static int tinytiled_read_string_internal(tinytiled_map_internal_t* m)
{
	int count = 0;
	int done = 0;
	tinytiled_expect(m, '"');

	while (!done)
	{
		TINYTILED_CHECK(count < TINYTILED_INTERNAL_BUFFER_MAX, "String exceeded max length of TINYTILED_INTERNAL_BUFFER_MAX.");
		char c = tinytiled_next(m);

		switch (c)
		{
		case '"':
			m->scratch[count] = 0;
			done = 1;
			break;

		case '\\':
		{
			char the_char = tinytiled_parse_char(tinytiled_next(m));
			m->scratch[count++] = the_char;
		}	break;

		default:
			m->scratch[count++] = c;
			break;
		}
	}

	m->scratch_len = count;
	return 1;

tinytiled_err:
	return 0;
}

#define tinytiled_read_string(m) \
	do { \
		TINYTILED_FAIL_IF(!tinytiled_read_string_internal(m)); \
	} while (0)

static int tinytiled_read_int_internal(tinytiled_map_internal_t* m, int* out)
{
	char* end;
	int val = (int)strtoll(m->in, &end, 10);
	TINYTILED_CHECK(m->in != end, "Invalid integer found during parse.");
	m->in = end;
	*out = val;
	return 1;

tinytiled_err:
	return 0;
}

#define tinytiled_read_int(m, num) \
	do { \
		TINYTILED_FAIL_IF(!tinytiled_read_int_internal(m, num)); \
	} while (0)

static int tinytiled_read_hex_int_internal(tinytiled_map_internal_t* m, int* out)
{
	switch (tinytiled_peak(m))
	{
	case '#':
		tinytiled_next(m);
		break;

	case '0':
	{
		tinytiled_next(m);
		char c = tinytiled_next(m);
		TINYTILED_CHECK((c == 'x') | (c == 'X'), "Expected 'x' or 'X' while parsing a hex number.");
	}	break;
	}

	char* end;
	int val;
	val = strtol(m->in, &end, 16);
	TINYTILED_CHECK(m->in != end, "Invalid integer found during parse.");
	m->in = end;
	*out = val;
	return 1;

tinytiled_err:
	return 0;
}

#define tinytiled_read_hex_int(m, num) \
	do { \
		TINYTILED_FAIL_IF(!tinytiled_read_hex_int_internal(m, num)); \
	} while (0)

static int tinytiled_read_float_internal(tinytiled_map_internal_t* m, float* out)
{
	char* end;
	float val = (float)strtod(m->in, &end);
	TINYTILED_CHECK(m->in != end, "Invalid integer found during parse.");
	m->in = end;
	*out = val;
	return 1;

tinytiled_err:
	return 0;
}

#define tinytiled_read_float(m, num) \
	do { \
		TINYTILED_FAIL_IF(!tinytiled_read_float_internal(m, num)); \
	} while (0)

static int tinytiled_read_bool_internal(tinytiled_map_internal_t* m, int* out)
{
	if ((tinytiled_peak(m) == 't') | (tinytiled_peak(m) == 'T'))
	{
		m->in += 4;
		*out = 1;
	}

	else if ((tinytiled_peak(m) == 'f') | (tinytiled_peak(m) == 'F'))
	{
		m->in += 5;
		*out = 0;
	}

	else goto tinytiled_err;

	TINYTILED_CHECK(m->in <= m->end, "Attempted to read passed input buffer (is this a valid JSON file?).");
	return 1;

tinytiled_err:
	return 0;
}

#define tinytiled_read_bool(m, b) \
	do { \
		TINYTILED_FAIL_IF(!tinytiled_read_bool_internal(m, b)); \
	} while (0)

int tinytiled_read_csv_integers_internal(tinytiled_map_internal_t* m, int* count_out, int** out)
{
	int count = 0;
	int capacity = 1024;
	int* integers = (int*)TINYTILED_ALLOC(capacity * sizeof(int), m->mem_ctx);

	char c;
	do
	{
		int val;
		tinytiled_read_int(m, &val);
		if (count == capacity)
		{
			capacity *= 2;
			int* new_integers = (int*)TINYTILED_ALLOC(capacity * sizeof(int), m->mem_ctx);
			TINYTILED_MEMCPY(new_integers, integers, sizeof(int) * count);
			TINYTILED_FREE(integers, m->mem_ctx);
			integers = new_integers;
		}
		integers[count++] = val;
		c = tinytiled_next(m);
	}
	while (c != ']');

	*count_out = count;
	*out = integers;
	return 1;

tinytiled_err:
	return 0;
}

#define tinytiled_read_csv_integers(m, count_out, out) \
	do { \
		TINYTILED_FAIL_IF(!tinytiled_read_csv_integers_internal(m, count_out, out)); \
	} while (0)

int tinytiled_intern_string_internal(tinytiled_map_internal_t* m, tinytiled_string_t* out)
{
	STRPOOL_EMBEDDED_U64 id;
	tinytiled_read_string(m);

	// Store string id inside the memory of the pointer. This is important since
	// the string pool can relocate strings while parsing the map file at any
	// time.

	// Later there will be a second pass to patch all these string
	// pointers by doing: *out = (const char*)strpool_embedded_cstr(&m->strpool, id);

	id = strpool_embedded_inject(&m->strpool, m->scratch, m->scratch_len);
	// if (sizeof(const char*) < sizeof(STRPOOL_EMBEDDED_U64)) *(int*)0 = 0; // sanity check
	out->hash_id = id;

	return 1;

tinytiled_err:
	return 0;
}

#define tinytiled_intern_string(m, out) \
	do { \
		TINYTILED_FAIL_IF(!tinytiled_intern_string_internal(m, out)); \
	} while (0)

int tinytiled_read_vertex_array_internal(tinytiled_map_internal_t* m, int* out_count, float** out_verts)
{
	int vert_count = 0;
	int capacity = 32;
<<<<<<< HEAD
	float* verts = (float*)TINYTILED_ALLOC(sizeof(float) * capacity * 2, m->mem_ctx);
=======
	float *verts;
	tinytiled_expect(m, '[');

	verts = (float*)TINYTILED_MALLOC(sizeof(float) * capacity * 2, m->mem_ctx);
>>>>>>> d0a5c9a6

	while (tinytiled_peak(m) != ']')
	{
		tinytiled_expect(m, '{');
		tinytiled_expect(m, '"');

		int swap = tinytiled_try(m, 'x') ? 0 : 1;
		float x = 0, y = 0;
		tinytiled_expect(m, '"');
		tinytiled_expect(m, ':');
		tinytiled_read_float(m, swap ? &y : &x);
		tinytiled_expect(m, ',');
		tinytiled_expect(m, '"');
		tinytiled_expect(m, swap ? 'y' : 'x');
		tinytiled_expect(m, '"');
		tinytiled_expect(m, ':');
		tinytiled_read_float(m, swap ? &x : &y);
		tinytiled_expect(m, '}');
		tinytiled_try(m, ',');

		if (vert_count == capacity)
		{
			capacity *= 2;
			float* new_verts = (float*)TINYTILED_ALLOC(sizeof(float) * capacity * 2, m->mem_ctx);
			TINYTILED_MEMCPY(new_verts, verts, sizeof(float) * 2 * vert_count);
			TINYTILED_FREE(verts, m->mem_ctx);
			verts = new_verts;
		}

		verts[vert_count * 2] = x;
		verts[vert_count * 2 + 1] = y;
		++vert_count;
	}

	tinytiled_expect(m, ']');
	*out_count = vert_count;
	*out_verts = verts;

	return 1;

tinytiled_err:
	return 0;
}

#define tinytiled_read_vertex_array(m, out_count, out_verts) \
	do { \
		TINYTILED_FAIL_IF(!tinytiled_read_vertex_array_internal(m, out_count, out_verts)); \
	} while (0)

int tinytiled_read_properties_internal(tinytiled_map_internal_t* m, tinytiled_property_t** out_properties, int* out_count)
{
	int count = 0;
	int capacity = 32;
<<<<<<< HEAD
	tinytiled_property_t* props = (tinytiled_property_t*)TINYTILED_ALLOC(capacity * sizeof(tinytiled_property_t), m->mem_ctx);
=======
	const char* propertytypes = "propertytypes";
	tinytiled_property_t* props = (tinytiled_property_t*)TINYTILED_MALLOC(capacity * sizeof(tinytiled_property_t), m->mem_ctx);
>>>>>>> d0a5c9a6

	tinytiled_expect(m, '{');

	while (tinytiled_peak(m) != '}')
	{
		tinytiled_property_t prop;
		prop.type = TINYTILED_PROPERTY_NONE;

		tinytiled_intern_string(m, &prop.name);
		tinytiled_expect(m, ':');

		char c = tinytiled_peak(m);

		if (((c == 't') | (c == 'T')) | ((c == 'f') | (c == 'F')))
		{
			tinytiled_read_bool(m, &prop.data.boolean);
			prop.type = TINYTILED_PROPERTY_BOOL;
		}

		else if (c == '"')
		{
			char* s = m->in + 1;
			int is_hex_color = 1;

			if (*s++ != '#') is_hex_color = 0;
			else 
			{
				while ((c = *s++) != '"')
				{
					switch (c)
					{
					case '0': case '1': case '2': case '3': case '4': case '5': case '6':
					case '7': case '8': case '9': case 'a': case 'b': case 'c': case 'd':
					case 'e': case 'f': case 'A': case 'B': case 'C': case 'D': case 'E': case 'F':
						break;

					case '\\':
						++s;
						break;

					default:
						is_hex_color = 0;
						break;
					}

					if (!is_hex_color) break;
				}
			}

			if (is_hex_color)
			{
				tinytiled_expect(m, '"');
				tinytiled_read_hex_int(m, &prop.data.integer);
				tinytiled_expect(m, '"');
				prop.type = TINYTILED_PROPERTY_COLOR;
			}

			else
			{
				tinytiled_intern_string(m, &prop.data.string);
				prop.type = TINYTILED_PROPERTY_STRING;
			}
		}

		else
		{
			char* s = m->in;
			int is_float = 0;
			while ((c = *s++) != ',')
			{
				if (c == '.')
				{
					is_float = 1;
					break;
				}
			}

			if (is_float)
			{
				tinytiled_read_float(m, &prop.data.floating);
				prop.type = TINYTILED_PROPERTY_FLOAT;
			}

			else
			{
				tinytiled_read_int(m, &prop.data.integer);
				prop.type = TINYTILED_PROPERTY_INT;
			}
		}

		if (count == capacity)
		{
			capacity *= 2;
			tinytiled_property_t* new_props = (tinytiled_property_t*)TINYTILED_ALLOC(capacity * sizeof(tinytiled_property_t), m->mem_ctx);
			TINYTILED_MEMCPY(new_props, props, sizeof(tinytiled_property_t) * count);
			TINYTILED_FREE(props, m->mem_ctx);
			props = new_props;
		}
		props[count++] = prop;

		tinytiled_try(m, ',');
	}


	tinytiled_expect(m, '}');
	tinytiled_expect(m, ',');
	tinytiled_read_string(m); // should be "properytypes"
	for (int i = 0; i < m->scratch_len; ++i) TINYTILED_CHECK(m->scratch[i] == propertytypes[i], "Expected \"propertytypes\" string here.");
	tinytiled_expect(m, ':');
	tinytiled_expect(m, '{');
	while (tinytiled_next(m) != '}'); // skip propertytypes since it's not needed
	tinytiled_try(m, ',');

	*out_properties = props;
	*out_count = count;

	return 1;

tinytiled_err:
	return 0;
}

#define tinytiled_read_properties(m, out_properties, out_count) \
	do { \
		TINYTILED_FAIL_IF(!tinytiled_read_properties_internal(m, out_properties, out_count)); \
	} while (0)

tinytiled_object_t* tinytiled_read_object(tinytiled_map_internal_t* m)
{
	tinytiled_object_t* object = (tinytiled_object_t*)tinytiled_alloc(m, sizeof(tinytiled_object_t));
	TINYTILED_MEMSET(object, 0, sizeof(tinytiled_object_t));
	tinytiled_expect(m, '{');

	while (tinytiled_peak(m) != '}')
	{
		tinytiled_read_string(m);
		tinytiled_expect(m, ':');
		TINYTILED_U64 h = tinytiled_FNV1a(m->scratch, m->scratch_len + 1);

		switch (h)
		{
		case 14479365350473253539U: // ellipse
			tinytiled_read_bool(m, &object->ellipse);
			break;

		case 14992147199312073281U: // gid
			tinytiled_read_int(m, &object->gid);
			break;

		case 809651598226485190U: // height
			tinytiled_read_int(m, &object->height);
			break;

		case 3133932603199444032U: // id
			tinytiled_read_int(m, &object->id);
			break;

		case 12661511911333414066U: // name
			tinytiled_intern_string(m, &object->name);
			break;

		case 15925463322410838979U: // point
			tinytiled_read_bool(m, &object->point);
			break;

		case 11191351929714760271U: // polyline
			tinytiled_read_vertex_array(m, &object->vert_count, &object->vertices);
			object->vert_type = 0;
			break;

		case 6623316362411997547U: // polygon
			tinytiled_read_vertex_array(m, &object->vert_count, &object->vertices);
			object->vert_type = 1;
			break;

		case 8368542207491637236U: // properties
			tinytiled_read_properties(m, &object->properties, &object->property_count);
			break;

		case 17386473859969670701U: // rotation
			tinytiled_read_float(m, &object->rotation);
			break;

		case 7758770083360183834U: // text
			TINYTILED_WARNING("Text field of Tiled objects is not yet supported.");
			while (tinytiled_peak(m) != '}') tinytiled_next(m);
			tinytiled_expect(m, '}');
			break;

		case 13509284784451838071U: // type
			tinytiled_intern_string(m, &object->type);
			break;

		case 128234417907068947U: // visible
			tinytiled_read_bool(m, &object->visible);
			break;

		case 7400839267610537869U: // width
			tinytiled_read_int(m, &object->width);
			break;

		case 644252274336276709U: // x
			tinytiled_read_float(m, &object->x);
			break;

		case 643295699219922364U: // y
			tinytiled_read_float(m, &object->y);
			break;

		default:
			TINYTILED_CHECK(0, "Unknown identifier found.");
		}

		tinytiled_try(m, ',');
	}

	tinytiled_expect(m, '}');
	return object;

tinytiled_err:
	return 0;
}

tinytiled_layer_t* tinytiled_layers(tinytiled_map_internal_t* m)
{
	tinytiled_layer_t* layer = (tinytiled_layer_t*)tinytiled_alloc(m, sizeof(tinytiled_layer_t));
	TINYTILED_MEMSET(layer, 0, sizeof(tinytiled_layer_t));
	tinytiled_expect(m, '{');

	while (tinytiled_peak(m) != '}')
	{
		tinytiled_read_string(m);
		tinytiled_expect(m, ':');
		TINYTILED_U64 h = tinytiled_FNV1a(m->scratch, m->scratch_len + 1);

		switch (h)
		{
		case 14868627273436340303U: // compression
			TINYTILED_CHECK(0, "Compression is not yet supported. The expected tile format is CSV (uncompressed). Please see the docs if you are interested in compression.");
			break;

		case 4430454992770877055U: // data
			TINYTILED_CHECK(tinytiled_peak(m) == '[', "The expected tile format is CSV (uncompressed). It looks like Base64 (uncompressed) was selected. Please see the docs if you are interested in compression.");
			tinytiled_expect(m, '[');
			tinytiled_read_csv_integers(m, &layer->data_count, &layer->data);
			break;

		case 1888774307506158416U: // encoding
			TINYTILED_CHECK(0, "Encoding is not yet supported. The expected tile format is CSV (uncompressed). Please see the docs if you are interested in compression.");
			break;

		case 2841939415665718447U: // draworder
			tinytiled_intern_string(m, &layer->draworder);
			break;

		case 809651598226485190U: // height
			tinytiled_read_int(m, &layer->height);
			break;

		case 4566956252693479661U: // layers
		tinytiled_expect(m, '[');

		while (tinytiled_peak(m) != ']')
		{
			tinytiled_layer_t* child_layer = tinytiled_layers(m);
			TINYTILED_FAIL_IF(!child_layer);
			child_layer->next = layer->layers;
			layer->layers = child_layer;
			tinytiled_try(m, ',');
		}

		tinytiled_expect(m, ']');
		break;

		case 12661511911333414066U: // name
			tinytiled_intern_string(m, &layer->name);
			break;

		case 107323337999513585U: // objects
			tinytiled_expect(m, '[');

			while (tinytiled_peak(m) != ']')
			{
				tinytiled_object_t* object = tinytiled_read_object(m);
				TINYTILED_FAIL_IF(!object);
				object->next = layer->objects;
				layer->objects = object;
				tinytiled_try(m, ',');
			}

			tinytiled_expect(m, ']');
			break;

		case 11746902372727406098U: // opacity
			tinytiled_read_float(m, &layer->opacity);
			break;

		case 8368542207491637236U: // properties
			tinytiled_read_properties(m, &layer->properties, &layer->property_count);
			break;

		case 8489814081865549564U: // transparentcolor
			tinytiled_expect(m, '"');
			tinytiled_read_hex_int(m, &layer->transparentcolor);
			tinytiled_expect(m, '"');
			break;

		case 13509284784451838071U: // type
			tinytiled_intern_string(m, &layer->type);
			break;

		case 128234417907068947U: // visible
			tinytiled_read_bool(m, &layer->visible);
			break;

		case 7400839267610537869U: // width
			tinytiled_read_int(m, &layer->width);
			break;

		case 644252274336276709U: // x
			tinytiled_read_int(m, &layer->x);
			break;

		case 643295699219922364U: // y
			tinytiled_read_int(m, &layer->y);
			break;

		default:
			TINYTILED_CHECK(0, "Unknown identifier found.");
		}

		tinytiled_try(m, ',');
	}

	tinytiled_expect(m, '}');
	return layer;

tinytiled_err:
	return 0;
}

tinytiled_tile_descriptor_t* tinytiled_read_tile_descriptor(tinytiled_map_internal_t* m)
{
	tinytiled_tile_descriptor_t* tile_descriptor = (tinytiled_tile_descriptor_t*)tinytiled_alloc(m, sizeof(tinytiled_tile_descriptor_t));
	TINYTILED_MEMSET(tile_descriptor, 0, sizeof(tinytiled_tile_descriptor_t));

	tinytiled_expect(m, '"');
	tinytiled_read_int(m, &tile_descriptor->tile_index);
	tinytiled_expect(m, '"');
	tinytiled_expect(m, ':');

	tinytiled_expect(m, '{');
	while (tinytiled_peak(m) != '}')
	{
		tinytiled_read_string(m);
		tinytiled_expect(m, ':');
		TINYTILED_U64 h = tinytiled_FNV1a(m->scratch, m->scratch_len + 1);

		switch (h)
		{
		case 8368542207491637236U: // properties
			tinytiled_read_properties(m, &tile_descriptor->properties, &tile_descriptor->property_count);
			break;

		case 6659907350341014391U: // objectgroup
		{
			tinytiled_layer_t* layer = tinytiled_layers(m);
			TINYTILED_FAIL_IF(!layer);
			layer->next = tile_descriptor->objectgroup;
			tile_descriptor->objectgroup = layer;
		}	break;

		case 6875414612738028948: // probability
			tinytiled_read_float(m, &tile_descriptor->probability);
			break;

		default:
			TINYTILED_CHECK(0, "Unknown identifier found.");
		}

		tinytiled_try(m, ',');

	}

	tinytiled_expect(m, '}');
	return tile_descriptor;

tinytiled_err:
	return 0;
}

static TINYTILED_INLINE int tinytiled_skip_curly_braces_internal(tinytiled_map_internal_t* m)
{
	tinytiled_expect(m, '{');
	int count = 1;
	while (count)
	{
		char c = tinytiled_next(m);
		if (c == '}') --count;
		else if (c == '{') ++count;
	}

	return 0;

tinytiled_err:
	return 1;
}

tinytiled_tileset_t* tinytiled_tileset(tinytiled_map_internal_t* m)
{
	tinytiled_tileset_t* tileset = (tinytiled_tileset_t*)tinytiled_alloc(m, sizeof(tinytiled_tileset_t));
	TINYTILED_MEMSET(tileset, 0, sizeof(tinytiled_tileset_t));
	tinytiled_expect(m, '{');

	while (tinytiled_peak(m) != '}')
	{
		tinytiled_read_string(m);
		tinytiled_expect(m, ':');
		TINYTILED_U64 h = tinytiled_FNV1a(m->scratch, m->scratch_len + 1);

		switch (h)
		{
		case 12570673734542705940U: // columns
			tinytiled_read_int(m, &tileset->columns);
			break;

		case 13956389100366699181U: // firstgid
			tinytiled_read_int(m, &tileset->firstgid);
			break;

		case 13522647194774232494U: // image
			tinytiled_intern_string(m, &tileset->image);
			break;

		case 7796197983149768626U: // imagewidth
			tinytiled_read_int(m, &tileset->imagewidth);
			break;

		case 2114495263010514843U: // imageheight
			tinytiled_read_int(m, &tileset->imageheight);
			break;

		case 4864566659847942049U: // margin
			tinytiled_read_int(m, &tileset->margin);
			break;

		case 12661511911333414066U: // name
			tinytiled_intern_string(m, &tileset->name);
			break;

		case 8368542207491637236U: // properties
			tinytiled_read_properties(m, &tileset->properties, &tileset->property_count);
			break;

		case 6491372721122724890U: // spacing
			tinytiled_read_int(m, &tileset->spacing);
			break;

		case 4065097716972592720U: // tilecount
			tinytiled_read_int(m, &tileset->tilecount);
			break;

		case 13337683360624280154U: // tileheight
			tinytiled_read_int(m, &tileset->tileheight);
			break;

		case 7277156227374254384U: // tileproperties
			TINYTILED_WARNING("`tileproperties` is not currently supported. Attempting to skip.");
			TINYTILED_FAIL_IF(tinytiled_skip_curly_braces_internal(m));
			break;

		case 15569462518706435895: // tilepropertytypes
			TINYTILED_WARNING("`tilepropertytypes` is not currently supported. Attempting to skip.");
			TINYTILED_FAIL_IF(tinytiled_skip_curly_braces_internal(m));
			break;

		case 6504415465426505561U: // tilewidth
			tinytiled_read_int(m, &tileset->tilewidth);
			break;

		case 8489814081865549564U: // transparentcolor
			tinytiled_expect(m, '"');
			tinytiled_read_hex_int(m, &tileset->transparentcolor);
			tinytiled_expect(m, '"');
			break;

		case 13509284784451838071U: // type
			tinytiled_intern_string(m, &tileset->type);
			break;

		case 8053780534892277672U: // source
			tinytiled_intern_string(m, &tileset->source);
			break;

		case 104417158474046698U: // tiles
		{
			tinytiled_expect(m, '{');
			while (tinytiled_peak(m) != '}')
			{
				tinytiled_tile_descriptor_t* tile_descriptor = tinytiled_read_tile_descriptor(m);
				TINYTILED_FAIL_IF(!tile_descriptor);
				tile_descriptor->next = tileset->tiles;
				tileset->tiles = tile_descriptor;
				tinytiled_try(m, ',');
			}
			tinytiled_expect(m, '}');
		}	break;

		default:
			TINYTILED_CHECK(0, "Unknown identifier found.");
		}

		tinytiled_try(m, ',');
	}

	tinytiled_expect(m, '}');
	return tileset;

tinytiled_err:
	return 0;
}

static int tinytiled_dispatch_map_internal(tinytiled_map_internal_t* m)
{
	TINYTILED_U64 h;
	tinytiled_read_string(m);
	tinytiled_expect(m, ':');
	h = tinytiled_FNV1a(m->scratch, m->scratch_len + 1);

 	switch (h)
	{
	case 17465100621023921744U: // backgroundcolor
		tinytiled_expect(m, '"');
		tinytiled_read_hex_int(m, &m->map.backgroundcolor);
		tinytiled_expect(m, '"');
		break;

	case 809651598226485190U: // height
		tinytiled_read_int(m, &m->map.height);
		break;

	case 16529928297377797591U: // infinite
		tinytiled_read_bool(m, &m->map.infinite);
		break;

	case 4566956252693479661U: // layers
		tinytiled_expect(m, '[');

		while (tinytiled_peak(m) != ']')
		{
			tinytiled_layer_t* layer = tinytiled_layers(m);
			TINYTILED_FAIL_IF(!layer);
			layer->next = m->map.layers;
			m->map.layers = layer;
			tinytiled_try(m, ',');
		}

		tinytiled_expect(m, ']');
		break;

	case 11291153769551921430U: // nextobjectid
		tinytiled_read_int(m, &m->map.nextobjectid);
		break;

	case 563935667693078739U: // orientation
		tinytiled_intern_string(m, &m->map.orientation);
		break;

	case 8368542207491637236U: // properties
		tinytiled_read_properties(m, &m->map.properties, &m->map.property_count);
		break;

	case 16693886730115578029U: // renderorder
		tinytiled_intern_string(m, &m->map.renderorder);
		break;

	case 1007832939408977147U: // tiledversion
		tinytiled_intern_string(m, &m->map.tiledversion);
		break;

	case 13337683360624280154U: // tileheight
		tinytiled_read_int(m, &m->map.tileheight);
		break;

	case 8310322674355535532U: // tilesets
	{
		tinytiled_expect(m, '[');

		while (tinytiled_peak(m) != ']')
		{
			tinytiled_tileset_t* tileset = tinytiled_tileset(m);
			TINYTILED_FAIL_IF(!tileset);
			tileset->next = m->map.tilesets;
			m->map.tilesets = tileset;
			tinytiled_try(m, ',');
		}

		tinytiled_expect(m, ']');
	}	break;

	case 6504415465426505561U: // tilewidth
		tinytiled_read_int(m, &m->map.tilewidth);
		break;

	case 13509284784451838071U: // type
		tinytiled_intern_string(m, &m->map.type);
		break;

	case 8196820454517111669U: // version
		tinytiled_read_int(m, &m->map.version);
		break;

	case 7400839267610537869U: // width
		tinytiled_read_int(m, &m->map.width);
		break;

	default:
		TINYTILED_CHECK(0, "Unknown identifier found.");
	}

	return 1;

tinytiled_err:
	return 0;
}

#define tinytiled_dispatch_map(m) \
	do { \
		TINYTILED_FAIL_IF(!tinytiled_dispatch_map_internal(m)); \
	} while (0)

static TINYTILED_INLINE void tinytiled_string_deintern(tinytiled_map_internal_t* m, tinytiled_string_t* s)
{
	s->ptr = strpool_embedded_cstr(&m->strpool, s->hash_id);
}

static void tinytiled_deintern_properties(tinytiled_map_internal_t* m, tinytiled_property_t* properties, int property_count)
{
	for (int i = 0; i < property_count; ++i)
	{
		tinytiled_property_t* p = properties + i;
		tinytiled_string_deintern(m, &p->name);
		if (p->type == TINYTILED_PROPERTY_STRING) tinytiled_string_deintern(m, &p->data.string);
	}
}

static void tinytiled_deintern_layer(tinytiled_map_internal_t* m, tinytiled_layer_t* layer)
{
	while (layer)
	{
		tinytiled_string_deintern(m, &layer->draworder);
		tinytiled_string_deintern(m, &layer->name);
		tinytiled_string_deintern(m, &layer->type);
		tinytiled_deintern_properties(m, layer->properties, layer->property_count);

		tinytiled_object_t* object = layer->objects;
		while (object)
		{
			tinytiled_string_deintern(m, &object->name);
			tinytiled_string_deintern(m, &object->type);
			tinytiled_deintern_properties(m, object->properties, object->property_count);
			object = object->next;
		}

		tinytiled_deintern_layer(m, layer->layers);

		layer = layer->next;
	}
}

static void tinytiled_patch_interned_strings(tinytiled_map_internal_t* m)
{
	tinytiled_string_deintern(m, &m->map.orientation);
	tinytiled_string_deintern(m, &m->map.renderorder);
	tinytiled_string_deintern(m, &m->map.tiledversion);
	tinytiled_string_deintern(m, &m->map.type);
	tinytiled_deintern_properties(m, m->map.properties, m->map.property_count);

	tinytiled_tileset_t* tileset = m->map.tilesets;
	while (tileset)
	{
		tinytiled_string_deintern(m, &tileset->image);
		tinytiled_string_deintern(m, &tileset->name);
		tinytiled_string_deintern(m, &tileset->type);
		tinytiled_string_deintern(m, &tileset->source);
		tinytiled_deintern_properties(m, tileset->properties, tileset->property_count);
		tinytiled_tile_descriptor_t* tile_descriptor = tileset->tiles;
		while (tile_descriptor)
		{
			tinytiled_deintern_properties(m, tile_descriptor->properties, tile_descriptor->property_count);
			tile_descriptor = tile_descriptor->next;
		}
		tileset = tileset->next;
	}

	tinytiled_layer_t* layer = m->map.layers;
	tinytiled_deintern_layer(m, layer);
}

static void tinytiled_free_map_internal(tinytiled_map_internal_t* m)
{
	strpool_embedded_term(&m->strpool);

	tinytiled_page_t* page = m->pages;
	while (page)
	{
		tinytiled_page_t* next = page->next;
		TINYTILED_FREE(page, m->mem_ctx);
		page = next;
	}

	TINYTILED_FREE(m, m->mem_ctx);
}

#define TINYTILED_REVERSE_LIST(T, root) \
	do { \
		T* n = 0; \
		while (root) { \
			T* next = root->next; \
			root->next = n; \
			n = root; \
			root = next; \
		} \
		root = n; \
	} while (0)

tinytiled_map_t* tinytiled_load_map_from_memory(const void* memory, int size_in_bytes, void* mem_ctx)
{
	tinytiled_map_internal_t* m = (tinytiled_map_internal_t*)TINYTILED_ALLOC(sizeof(tinytiled_map_internal_t), mem_ctx);
	TINYTILED_MEMSET(m, 0, sizeof(tinytiled_map_internal_t));
	m->in = (char*)memory;
	m->end = m->in + size_in_bytes;
	m->mem_ctx = mem_ctx;
	m->page_size = 1024 * 10;
	m->bytes_left_on_page = m->page_size;
	m->pages = (tinytiled_page_t*)TINYTILED_ALLOC(sizeof(tinytiled_page_t) + m->page_size, mem_ctx);
	m->pages->next = 0;
	m->pages->data = m->pages + 1;
	strpool_embedded_config_t config = strpool_embedded_default_config;
	config.memctx = mem_ctx;
	strpool_embedded_init(&m->strpool, &config);

	tinytiled_expect(m, '{');
	while (tinytiled_peak(m) != '}')
	{
		tinytiled_dispatch_map(m);
		tinytiled_try(m, ',');
	}
	tinytiled_expect(m, '}');

	// finalize output by patching strings and reversing singly linked lists
	tinytiled_patch_interned_strings(m);
	TINYTILED_REVERSE_LIST(tinytiled_layer_t, m->map.layers);
	TINYTILED_REVERSE_LIST(tinytiled_tileset_t, m->map.tilesets);
	tinytiled_layer_t* layer = m->map.layers;
	while (layer)
	{
		TINYTILED_REVERSE_LIST(tinytiled_object_t, layer->objects);
		layer = layer->next;
	}
	tinytiled_tileset_t* tileset = m->map.tilesets;
	while (tileset)
	{
		TINYTILED_REVERSE_LIST(tinytiled_tile_descriptor_t, tileset->tiles);
		tileset = tileset->next;
	}

	return &m->map;

tinytiled_err:
	tinytiled_free_map_internal(m);
	TINYTILED_WARNING(tinytiled_error_reason);
	return 0;
}

void tinytiled_free_map(tinytiled_map_t* map)
{
	tinytiled_map_internal_t* m = (tinytiled_map_internal_t*)(((char*)map) - (size_t)(&((tinytiled_map_internal_t*)0)->map));
	tinytiled_free_map_internal(m);
}

#endif // TINYTILED_IMPLEMENTATION_ONCE
#endif // TINYTILED_IMPLEMENTATION

/*
	------------------------------------------------------------------------------
	This software is available under 2 licenses - you may choose the one you like.
	------------------------------------------------------------------------------
	ALTERNATIVE A - zlib license
	Copyright (c) 2017 Randy Gaul http://www.randygaul.net
	This software is provided 'as-is', without any express or implied warranty.
	In no event will the authors be held liable for any damages arising from
	the use of this software.
	Permission is granted to anyone to use this software for any purpose,
	including commercial applications, and to alter it and redistribute it
	freely, subject to the following restrictions:
	  1. The origin of this software must not be misrepresented; you must not
	     claim that you wrote the original software. If you use this software
	     in a product, an acknowledgment in the product documentation would be
	     appreciated but is not required.
	  2. Altered source versions must be plainly marked as such, and must not
	     be misrepresented as being the original software.
	  3. This notice may not be removed or altered from any source distribution.
	------------------------------------------------------------------------------
	ALTERNATIVE B - Public Domain (www.unlicense.org)
	This is free and unencumbered software released into the public domain.
	Anyone is free to copy, modify, publish, use, compile, sell, or distribute this 
	software, either in source code form or as a compiled binary, for any purpose, 
	commercial or non-commercial, and by any means.
	In jurisdictions that recognize copyright laws, the author or authors of this 
	software dedicate any and all copyright interest in the software to the public 
	domain. We make this dedication for the benefit of the public at large and to 
	the detriment of our heirs and successors. We intend this dedication to be an 
	overt act of relinquishment in perpetuity of all present and future rights to 
	this software under copyright law.
	THE SOFTWARE IS PROVIDED "AS IS", WITHOUT WARRANTY OF ANY KIND, EXPRESS OR 
	IMPLIED, INCLUDING BUT NOT LIMITED TO THE WARRANTIES OF MERCHANTABILITY, 
	FITNESS FOR A PARTICULAR PURPOSE AND NONINFRINGEMENT. IN NO EVENT SHALL THE 
	AUTHORS BE LIABLE FOR ANY CLAIM, DAMAGES OR OTHER LIABILITY, WHETHER IN AN 
	ACTION OF CONTRACT, TORT OR OTHERWISE, ARISING FROM, OUT OF OR IN CONNECTION 
	WITH THE SOFTWARE OR THE USE OR OTHER DEALINGS IN THE SOFTWARE.
	------------------------------------------------------------------------------
*/<|MERGE_RESOLUTION|>--- conflicted
+++ resolved
@@ -1496,14 +1496,10 @@
 {
 	int vert_count = 0;
 	int capacity = 32;
-<<<<<<< HEAD
-	float* verts = (float*)TINYTILED_ALLOC(sizeof(float) * capacity * 2, m->mem_ctx);
-=======
 	float *verts;
 	tinytiled_expect(m, '[');
 
 	verts = (float*)TINYTILED_MALLOC(sizeof(float) * capacity * 2, m->mem_ctx);
->>>>>>> d0a5c9a6
 
 	while (tinytiled_peak(m) != ']')
 	{
@@ -1557,12 +1553,8 @@
 {
 	int count = 0;
 	int capacity = 32;
-<<<<<<< HEAD
-	tinytiled_property_t* props = (tinytiled_property_t*)TINYTILED_ALLOC(capacity * sizeof(tinytiled_property_t), m->mem_ctx);
-=======
 	const char* propertytypes = "propertytypes";
 	tinytiled_property_t* props = (tinytiled_property_t*)TINYTILED_MALLOC(capacity * sizeof(tinytiled_property_t), m->mem_ctx);
->>>>>>> d0a5c9a6
 
 	tinytiled_expect(m, '{');
 
